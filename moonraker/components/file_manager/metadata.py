--- conflicted
+++ resolved
@@ -359,11 +359,8 @@
             'SliCR-3D': r"SliCR-3D\s(.*)\son",
             'BambuStudio': r"BambuStudio[^ ]*\s(.*)\n",
             'A3dp-Slicer': r"A3dp-Slicer\s(.*)\son",
-<<<<<<< HEAD
             'CreatWare': r"CreatWare\s(.*)\son",
-=======
             'QIDISlicer': r"QIDISlicer\s(.*)\son",
->>>>>>> 4eb23ef2
         }
         for name, expr in aliases.items():
             match = re.search(expr, data)
